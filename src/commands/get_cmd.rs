use chrono::{DateTime, Utc};

use crate::commands::request::server_request;
use crate::models::{V1Container, V1ContainerList};
use serde_json::Value;
use std::error::Error;

pub async fn get_containers(id: Option<String>) -> Result<(), Box<dyn Error>> {
    let containers: Vec<V1Container> = match id {
        Some(id) => {
            let url = format!("/v1/containers/{}", id);
            let response = server_request(url.as_str(), reqwest::Method::GET).await?;
            let container: V1Container = response.json().await?;
            vec![container]
        }
        None => {
            let response = server_request("/v1/containers", reqwest::Method::GET).await?;
            let container_list: V1ContainerList = response.json().await?;
            container_list.containers
        }
    };

    // Create a table to display the containers
    let mut table = prettytable::Table::new();

    // Add table headers
    table.add_row(prettytable::Row::new(vec![
        prettytable::Cell::new("ID"),
        prettytable::Cell::new("NAME"),
        prettytable::Cell::new("NAMESPACE"),
        prettytable::Cell::new("IMAGE"),
        prettytable::Cell::new("PLATFORM"),
        prettytable::Cell::new("RESTART"),
        prettytable::Cell::new("STATUS"),
        prettytable::Cell::new("ACCELERATOR"),
        prettytable::Cell::new("PRICE"),
        prettytable::Cell::new("TAILNET URL"),
        prettytable::Cell::new("UPTIME"),
    ]));

    // Process containers data
<<<<<<< HEAD
    for container in containers {
        let id = container.metadata.id;
        let name = container.metadata.name;
        let namespace = container.metadata.namespace;
        let image = container.image;
        let platform = container.platform;
        let restart = container.restart;

        let status = match container.status.clone() {
            Some(status) => status.status.unwrap_or("N/A".to_string()),
            None => "N/A".to_string(),
        };

        let accelerator = match container.status.clone() {
            Some(status) => status.accelerator.unwrap_or("N/A".to_string()),
            None => "N/A".to_string(),
        };

        let tailnet_url = match container.status.clone() {
            Some(status) => status.tailnet_url.unwrap_or("N/A".to_string()),
            None => "N/A".to_string(),
        };

        let price_str = match container.status.clone() {
            Some(status) => status
                .cost_per_hr
                .map(|cost| format!("{:.2}", cost))
                .unwrap_or("N/A".to_string()),
            None => "N/A".to_string(),
        };

        let uptime = {
            let dt = DateTime::<Utc>::from_timestamp(container.metadata.created_at, 0)
                .unwrap_or_default();
            let duration = Utc::now().signed_duration_since(dt);

            if duration.num_days().abs() > 0 {
                format!("{}d", duration.num_days())
            } else if duration.num_hours().abs() > 0 {
                format!("{}hr", duration.num_hours())
            } else if duration.num_minutes().abs() > 0 {
                format!("{}m", duration.num_minutes())
            } else {
                format!("{}s", duration.num_seconds())
            }
        };

        // Add row to table
        table.add_row(prettytable::Row::new(vec![
            prettytable::Cell::new(&id),
            prettytable::Cell::new(&name),
            prettytable::Cell::new(&namespace),
            prettytable::Cell::new(&image),
            prettytable::Cell::new(&platform),
            prettytable::Cell::new(&restart),
            prettytable::Cell::new(&status),
            prettytable::Cell::new(&accelerator),
            prettytable::Cell::new(&price_str),
            prettytable::Cell::new(&tailnet_url),
            prettytable::Cell::new(&uptime),
        ]));
=======
    for container in container_list {
        if let Value::Object(container_obj) = container {
            debug!("Container: {:?}", container_obj);
            // Extract container details with defaults for missing values
            let id = container_obj
                .get("metadata")
                .and_then(Value::as_object)
                .and_then(|metadata| metadata.get("id"))
                .and_then(Value::as_str)
                .unwrap_or("N/A");
            let name = container_obj
                .get("metadata")
                .and_then(Value::as_object)
                .and_then(|metadata| metadata.get("name"))
                .and_then(Value::as_str)
                .unwrap_or("N/A");
            let namespace = container_obj
                .get("metadata")
                .and_then(Value::as_object)
                .and_then(|metadata| metadata.get("namespace"))
                .and_then(Value::as_str)
                .unwrap_or("N/A");
            let image = container_obj
                .get("image")
                .and_then(Value::as_str)
                .unwrap_or("N/A");
            let platform = container_obj
                .get("platform")
                .and_then(Value::as_str)
                .unwrap_or("N/A");
            let restart = container_obj
                .get("restart")
                .and_then(Value::as_str)
                .unwrap_or("N/A");
            let status = container_obj
                .get("status")
                .and_then(Value::as_object)
                .and_then(|status_obj| status_obj.get("status"))
                .and_then(Value::as_str)
                .unwrap_or("N/A");
            let accelerator = container_obj
                .get("status")
                .and_then(Value::as_object)
                .and_then(|status_obj| status_obj.get("accelerator"))
                .and_then(Value::as_str)
                .unwrap_or("N/A");
            let tailnet_url = container_obj
                .get("status")
                .and_then(Value::as_object)
                .and_then(|status_obj| status_obj.get("tailnet_url"))
                .and_then(Value::as_str)
                .unwrap_or("N/A");
            let price = container_obj
                .get("status")
                .and_then(Value::as_object)
                .and_then(|status_obj| status_obj.get("cost_per_hr"))
                .and_then(Value::as_f64)
                .unwrap_or(0.0);

            let price_str = format!("{:.2}", price);

            // Instead of created time, calculate uptime from created_at
            // Instead of created time, calculate uptime from created_at and only show the largest time unit
            let uptime = container_obj
                .get("metadata")
                .and_then(Value::as_object)
                .and_then(|metadata| metadata.get("created_at"))
                .and_then(|v| v.as_i64().or_else(|| v.as_u64().map(|n| n as i64)))
                .map(|timestamp| {
                    // Convert timestamp to DateTime in UTC
                    let dt = DateTime::<Utc>::from_timestamp(timestamp, 0).unwrap_or_default();
                    let duration = Utc::now().signed_duration_since(dt);

                    // Collect total durations in various units
                    let secs = duration.num_seconds();
                    let mins = duration.num_minutes();
                    let hours = duration.num_hours();
                    let days = duration.num_days();

                    // Only display the largest unit
                    if days.abs() > 0 {
                        format!("{}d", days)
                    } else if hours.abs() > 0 {
                        format!("{}hr", hours)
                    } else if mins.abs() > 0 {
                        format!("{}m", mins)
                    } else {
                        format!("{}s", secs)
                    }
                })
                .unwrap_or_else(|| "N/A".to_string());

            // Add row to table
            table.add_row(prettytable::Row::new(vec![
                prettytable::Cell::new(id),
                prettytable::Cell::new(name),
                prettytable::Cell::new(namespace),
                prettytable::Cell::new(image),
                prettytable::Cell::new(platform),
                prettytable::Cell::new(restart),
                prettytable::Cell::new(status),
                prettytable::Cell::new(accelerator),
                prettytable::Cell::new(&price_str),
                prettytable::Cell::new(tailnet_url),
                prettytable::Cell::new(&uptime),
            ]));
        }
>>>>>>> eb791e22
    }

    // Set table format and print
    table.set_format(*prettytable::format::consts::FORMAT_CLEAN);
    table.printstd();

    Ok(())
}

pub async fn get_secrets(id: Option<String>) -> Result<(), Box<dyn Error>> {
    let secrets = match id {
        Some(id) => {
            let url = format!("/v1/secrets/{}", id);
            let response = server_request(url.as_str(), reqwest::Method::GET).await?;
            let secret: Value = response.json().await?;
            vec![secret]
        }
        None => {
            let response = server_request("/v1/secrets", reqwest::Method::GET).await?;
            let secrets: Value = response.json().await?;
            secrets.as_array().unwrap_or(&Vec::new()).to_vec()
        }
    };

    // Create a table to display secrets
    let mut table = prettytable::Table::new();

    // Add table headers
    table.add_row(prettytable::Row::new(vec![
        prettytable::Cell::new("ID"),
        prettytable::Cell::new("NAME"),
        prettytable::Cell::new("NAMESPACE"),
        prettytable::Cell::new("CREATED"),
        prettytable::Cell::new("UPDATED"),
    ]));

    // Process each secret in the array
    for secret in secrets {
        if let Value::Object(secret_obj) = secret {
            // Access fields inside metadata
            let metadata = secret_obj.get("metadata").and_then(Value::as_object);

            let id = metadata
                .and_then(|m| m.get("id"))
                .and_then(Value::as_str)
                .unwrap_or("N/A");

            let name = metadata
                .and_then(|m| m.get("name"))
                .and_then(Value::as_str)
                .unwrap_or("N/A");

            let namespace = metadata
                .and_then(|m| m.get("namespace"))
                .and_then(Value::as_str)
                .unwrap_or("N/A");

            // Handle creation time
            let created = secret_obj
                .get("metadata")
                .and_then(Value::as_object)
                .and_then(|m| m.get("created_at"))
                .and_then(Value::as_i64)
                .map(|timestamp| {
                    DateTime::<Utc>::from_timestamp(timestamp, 0)
                        .unwrap_or_default()
                        .format("%Y-%m-%d %H:%M:%S")
                        .to_string()
                })
                .unwrap_or("N/A".to_string());

            // Handle update time
            let updated = secret_obj
                .get("metadata")
                .and_then(Value::as_object)
                .and_then(|m| m.get("updated_at"))
                .and_then(Value::as_i64)
                .map(|timestamp| {
                    DateTime::<Utc>::from_timestamp(timestamp, 0)
                        .unwrap_or_default()
                        .format("%Y-%m-%d %H:%M:%S")
                        .to_string()
                })
                .unwrap_or("N/A".to_string());

            // Finally, add the row
            table.add_row(prettytable::Row::new(vec![
                prettytable::Cell::new(id),
                prettytable::Cell::new(name),
                prettytable::Cell::new(namespace),
                prettytable::Cell::new(&created),
                prettytable::Cell::new(&updated),
            ]));
        }
    }

    // Set table format and print
    table.set_format(*prettytable::format::consts::FORMAT_CLEAN);
    table.printstd();

    Ok(())
}

pub async fn get_accelerators(platform: Option<String>) -> Result<(), Box<dyn Error>> {
    use nebulous::accelerator::aws::AwsProvider;
    use nebulous::accelerator::base::{AcceleratorProvider, Config};
    use nebulous::accelerator::runpod::RunPodProvider;
    use prettytable::{format, Cell, Row, Table};

    // Load the default accelerator configuration
    let config = Config::default();

    // Create a table to display the accelerators
    let mut table = Table::new();

    // Add table headers
    let mut headers = vec![Cell::new("NAME"), Cell::new("MEMORY (GB)")];

    // If a platform is specified, add a column for platform-specific names
    if platform.is_some() {
        headers.push(Cell::new("PLATFORM NAME"));
    }

    table.add_row(Row::new(headers));

    // Get the appropriate provider based on the platform parameter
    let provider: Option<Box<dyn AcceleratorProvider>> = match platform.as_deref() {
        Some("aws") => Some(Box::new(AwsProvider::new())),
        Some("runpod") => Some(Box::new(RunPodProvider::new())),
        Some(unknown) => {
            eprintln!(
                "Unknown platform: {}. Supported platforms are 'aws' and 'runpod'.",
                unknown
            );
            return Ok(());
        }
        None => None,
    };

    // Add rows for each accelerator
    for acc in &config.accelerators.supported {
        let mut row = vec![Cell::new(&acc.name), Cell::new(&acc.memory.to_string())];

        // If a platform is specified, add the platform-specific name
        if let Some(ref provider) = provider {
            let platform_name = provider
                .get_platform_name(&acc.name)
                .map(|s| s.as_str())
                .unwrap_or("N/A");
            row.push(Cell::new(platform_name));
        }

        table.add_row(Row::new(row));
    }

    table.set_format(*format::consts::FORMAT_CLEAN);
    table.printstd();

    Ok(())
}

// Function to recursively remove null values from serde_json::Value
fn remove_null_values(value: &mut Value) {
    match value {
        Value::Object(map) => {
            // Collect keys with null values
            let keys_with_nulls: Vec<_> = map
                .iter()
                .filter_map(|(k, v)| if v.is_null() { Some(k.clone()) } else { None })
                .collect();

            // Remove keys with null values
            for k in keys_with_nulls {
                map.remove(&k);
            }

            // Recursively process the remaining values
            for v in map.values_mut() {
                remove_null_values(v);
            }
        }
        Value::Array(arr) => {
            // Recursively process each item in the array
            for v in arr.iter_mut() {
                remove_null_values(v);
            }
        }
        _ => {}
    }
}

pub async fn get_platforms() -> Result<(), Box<dyn Error>> {
    let platforms = vec!["gce", "runpod", "ec2"];
    println!("{:?}", platforms);
    Ok(())
}<|MERGE_RESOLUTION|>--- conflicted
+++ resolved
@@ -1,7 +1,7 @@
 use chrono::{DateTime, Utc};
 
 use crate::commands::request::server_request;
-use crate::models::{V1Container, V1ContainerList};
+use nebulous::resources::v1::containers::models::{V1Container, V1Containers};
 use serde_json::Value;
 use std::error::Error;
 
@@ -15,7 +15,7 @@
         }
         None => {
             let response = server_request("/v1/containers", reqwest::Method::GET).await?;
-            let container_list: V1ContainerList = response.json().await?;
+            let container_list: V1Containers = response.json().await?;
             container_list.containers
         }
     };
@@ -39,7 +39,6 @@
     ]));
 
     // Process containers data
-<<<<<<< HEAD
     for container in containers {
         let id = container.metadata.id;
         let name = container.metadata.name;
@@ -101,115 +100,6 @@
             prettytable::Cell::new(&tailnet_url),
             prettytable::Cell::new(&uptime),
         ]));
-=======
-    for container in container_list {
-        if let Value::Object(container_obj) = container {
-            debug!("Container: {:?}", container_obj);
-            // Extract container details with defaults for missing values
-            let id = container_obj
-                .get("metadata")
-                .and_then(Value::as_object)
-                .and_then(|metadata| metadata.get("id"))
-                .and_then(Value::as_str)
-                .unwrap_or("N/A");
-            let name = container_obj
-                .get("metadata")
-                .and_then(Value::as_object)
-                .and_then(|metadata| metadata.get("name"))
-                .and_then(Value::as_str)
-                .unwrap_or("N/A");
-            let namespace = container_obj
-                .get("metadata")
-                .and_then(Value::as_object)
-                .and_then(|metadata| metadata.get("namespace"))
-                .and_then(Value::as_str)
-                .unwrap_or("N/A");
-            let image = container_obj
-                .get("image")
-                .and_then(Value::as_str)
-                .unwrap_or("N/A");
-            let platform = container_obj
-                .get("platform")
-                .and_then(Value::as_str)
-                .unwrap_or("N/A");
-            let restart = container_obj
-                .get("restart")
-                .and_then(Value::as_str)
-                .unwrap_or("N/A");
-            let status = container_obj
-                .get("status")
-                .and_then(Value::as_object)
-                .and_then(|status_obj| status_obj.get("status"))
-                .and_then(Value::as_str)
-                .unwrap_or("N/A");
-            let accelerator = container_obj
-                .get("status")
-                .and_then(Value::as_object)
-                .and_then(|status_obj| status_obj.get("accelerator"))
-                .and_then(Value::as_str)
-                .unwrap_or("N/A");
-            let tailnet_url = container_obj
-                .get("status")
-                .and_then(Value::as_object)
-                .and_then(|status_obj| status_obj.get("tailnet_url"))
-                .and_then(Value::as_str)
-                .unwrap_or("N/A");
-            let price = container_obj
-                .get("status")
-                .and_then(Value::as_object)
-                .and_then(|status_obj| status_obj.get("cost_per_hr"))
-                .and_then(Value::as_f64)
-                .unwrap_or(0.0);
-
-            let price_str = format!("{:.2}", price);
-
-            // Instead of created time, calculate uptime from created_at
-            // Instead of created time, calculate uptime from created_at and only show the largest time unit
-            let uptime = container_obj
-                .get("metadata")
-                .and_then(Value::as_object)
-                .and_then(|metadata| metadata.get("created_at"))
-                .and_then(|v| v.as_i64().or_else(|| v.as_u64().map(|n| n as i64)))
-                .map(|timestamp| {
-                    // Convert timestamp to DateTime in UTC
-                    let dt = DateTime::<Utc>::from_timestamp(timestamp, 0).unwrap_or_default();
-                    let duration = Utc::now().signed_duration_since(dt);
-
-                    // Collect total durations in various units
-                    let secs = duration.num_seconds();
-                    let mins = duration.num_minutes();
-                    let hours = duration.num_hours();
-                    let days = duration.num_days();
-
-                    // Only display the largest unit
-                    if days.abs() > 0 {
-                        format!("{}d", days)
-                    } else if hours.abs() > 0 {
-                        format!("{}hr", hours)
-                    } else if mins.abs() > 0 {
-                        format!("{}m", mins)
-                    } else {
-                        format!("{}s", secs)
-                    }
-                })
-                .unwrap_or_else(|| "N/A".to_string());
-
-            // Add row to table
-            table.add_row(prettytable::Row::new(vec![
-                prettytable::Cell::new(id),
-                prettytable::Cell::new(name),
-                prettytable::Cell::new(namespace),
-                prettytable::Cell::new(image),
-                prettytable::Cell::new(platform),
-                prettytable::Cell::new(restart),
-                prettytable::Cell::new(status),
-                prettytable::Cell::new(accelerator),
-                prettytable::Cell::new(&price_str),
-                prettytable::Cell::new(tailnet_url),
-                prettytable::Cell::new(&uptime),
-            ]));
-        }
->>>>>>> eb791e22
     }
 
     // Set table format and print
